import argparse
import json
import os
import logging
from math import radians, sin, cos, sqrt, atan2
from typing import Dict, Tuple, List

from dataclasses import dataclass
from graph import Graph, Node
from a_star import AStar

logger = logging.getLogger(__name__)

# geopy is optional in this environment
try:
    from geopy.geocoders import Nominatim
    from geopy.exc import GeocoderServiceError
except Exception:  # pragma: no cover - geopy may not be installed
    Nominatim = None  # type: ignore
    GeocoderServiceError = Exception

# Fallback coordinates for common addresses when geopy is unavailable
ADDRESS_COORDS: Dict[str, Tuple[float, float]] = {
    "6666 W 66th St, Chicago, Illinois": (41.772, -87.782),
    "240 E Rosecrans Ave, Gardena, California": (33.901, -118.278),
    "323 E Roosevelt Ave, Zeeland, Michigan": (42.811, -86.017),
    "1043 Kaiser Rd SW, Olympia, Washington": (47.037, -122.932),
    "11755 S Austin Ave, Alsip, IL 60803 USA": (41.668, -87.736),
    "11756 S Austin Ave, Alsip, IL 60803 USA": (41.668, -87.736),
    "11757 S Austin Ave, Alsip, IL 60803 USA": (41.668, -87.736),
    "11758 S Austin Ave, Alsip, IL 60803 USA": (41.668, -87.736),
    "11759 S Austin Ave, Alsip, IL 60803 USA": (41.668, -87.736),
    "11761 S Austin Ave, Alsip, IL 60803 USA": (41.668, -87.736),
    "11762 S Austin Ave, Alsip, IL 60803 USA": (41.668, -87.736),
    "11763 S Austin Ave, Alsip, IL 60803 USA": (41.668, -87.736),
    "11764 S Austin Ave, Alsip, IL 60803 USA": (41.668, -87.736),
    "11765 S Austin Ave, Alsip, IL 60803 USA": (41.668, -87.736),
    "2019 Wood-Bridge Blvd, Bowling Green, Ohio": (41.377, -83.650),
    "196 Alwine Rd, Saxonburg, Pennsylvania": (40.756, -79.822),
    "6811 E Mission Ave, Spokane Valley, WA 99212 USA": (47.673, -117.282),
    "7081 International Dr, Louisville, Kentucky": (38.165, -85.741),
    "931 Merwin Road, Pennsylvania": (40.944, -80.308),
    "10908 County Rd 419, Texas": (30.180, -96.076),
    "450 Whitney Road West": (43.129, -77.516),
    "5349 W 161st St, Cleveland, Ohio": (41.379, -81.841),
    "2904 Scott Blvd, Santa Clara, California": (37.369, -121.972),
}

# Mapping of IRDI codes to process steps
IRDI_PROCESS_MAP = {
    "0173-1#01-AKJ741#017": "Turning",
    "0173-1#01-AKJ783#017": "Milling",
    "0173-1#01-AKJ867#017": "Grinding",
}


@dataclass
class Machine:
    name: str
    coords: Tuple[float, float]
    process: str
    status: str


def _find_address(elements):
    """Recursively search for a Property with an address idShort."""
    for elem in elements:
        if elem.get("idShort") in {"Location", "Address", "Physical_address"}:
            val = elem.get("value")
            if isinstance(val, str):
                return val
        if isinstance(elem.get("submodelElements"), list):
            addr = _find_address(elem["submodelElements"])
            if addr:
                return addr
    return None


def _find_status(elements):
    """Recursively search for a Property with an idShort containing 'status'."""
    for elem in elements:
        id_short = elem.get("idShort", "").lower()
        if "status" in id_short:
            val = elem.get("value")
            if isinstance(val, str):
                return val
        if isinstance(elem.get("submodelElements"), list):
            status = _find_status(elem["submodelElements"])
            if status:
                return status
    return None


def load_machines(directory: str) -> Dict[str, Machine]:
    """Load AAS JSON files and return running machines with coordinates."""
    machines: Dict[str, Machine] = {}
    geolocator = Nominatim(user_agent="aas_pathfinder") if Nominatim else None

    for name in os.listdir(directory):
        logger.debug("Processing file: %s", name)
        if not name.lower().endswith(".json"):
            logger.debug("  Skipped (not JSON)")
            continue
        path = os.path.join(directory, name)
        try:
            with open(path, encoding="utf-8") as f:
                data = json.load(f)
        except Exception as e:
            logger.debug("  Failed to load JSON: %s", e)
            continue

        shells = data.get("assetAdministrationShells", [])
        if not shells:
            logger.debug("  No shells found")
            continue
        shell = shells[0]
        node_name = os.path.splitext(name)[0]

        address = None
        status = None
        process = None
        for submodel in data.get("submodels", []):
            elems = submodel.get("submodelElements", [])
            if address is None:
                address = _find_address(elems)
            if status is None:
                status = _find_status(elems)
            sem_id = (
                submodel.get("semanticId", {})
                .get("keys", [{}])[0]
                .get("value")
            )
            if sem_id in IRDI_PROCESS_MAP and process is None:
                process = IRDI_PROCESS_MAP[sem_id]
            if address and status and process:
                break
        if not address:
            logger.debug("  No address found")
            continue
        address = address.strip()
        logger.debug("  Address: %s", address)

        latlon = ADDRESS_COORDS.get(address)
        if latlon is None and geolocator:
            try:
                location = geolocator.geocode(address)
            except GeocoderServiceError:
                location = None
            if location:
                latlon = (location.latitude, location.longitude)
        if status is not None:
            logger.debug("  Status: %s", status)
        if process is not None:
            logger.debug("  Process: %s", process)

        if latlon is None:
            logger.debug("  Unable to determine coordinates for %s", address)
            continue

        if status is None:
            status = "Unknown"

        if process is None:
            # fall back to shell idShort heuristics
            sid = shell.get("idShort", "").lower()
            if "forging" in sid:
                process = "Forging"
            elif "assembly" in sid:
                process = "Assembly"
            else:
                continue

        machine = Machine(node_name, latlon, process, status)
        if machine.status.lower() == "running":
            logger.debug("  Added running machine: %s", machine)
            machines[node_name] = machine

    return machines


def haversine(lat1: float, lon1: float, lat2: float, lon2: float) -> float:
    """Calculate the Haversine distance between two points in kilometres."""
    R = 6371.0
    phi1, phi2 = radians(lat1), radians(lat2)
    dphi = radians(lat2 - lat1)
    dlambda = radians(lon2 - lon1)
    a = sin(dphi / 2) ** 2 + cos(phi1) * cos(phi2) * sin(dlambda / 2) ** 2
    return 2 * R * atan2(sqrt(a), sqrt(1 - a))


def build_graph_from_aas(coords: Dict[str, Tuple[float, float]]) -> Graph:
    graph = Graph()
    for name, (lat, lon) in coords.items():
        graph.add_node(Node(name, (lat, lon)))

    names = list(coords.keys())
    for i, a in enumerate(names):
        lat1, lon1 = coords[a]
        for b in names[i + 1 :]:
            lat2, lon2 = coords[b]
            dist = haversine(lat1, lon1, lat2, lon2)
            graph.add_edge(a, b, dist)
    return graph


def main():
    parser = argparse.ArgumentParser(description="AAS path finder")
    parser.add_argument(
        "--aas-dir",
        default="설비 json 파일",
        help="Directory containing AAS JSON files",
    )
    parser.add_argument(
        "--start",
        default="AAS_4000ton",
        help="Start node name (base file name)",
    )
    parser.add_argument(
        "--target",
        default="AAS_20AD-36",
        help="Target node name (base file name)",
    )
    parser.add_argument(
        "--verbose",
        action="store_true",
        help="Enable verbose debug output",
    )
    args = parser.parse_args()

<<<<<<< HEAD
    log_level = logging.DEBUG if args.verbose else logging.INFO
    logging.basicConfig(level=log_level, format="%(message)s")
=======
    if args.verbose:
        logging.getLogger().setLevel(logging.DEBUG)
>>>>>>> 3caa79fc


    machines = load_machines(args.aas_dir)
    if not machines:
        logger.info("No running machines with valid locations found.")
        return

    # Organise machines by process step
    by_process: Dict[str, List[Machine]] = {}
    for m in machines.values():
        by_process.setdefault(m.process, []).append(m)
    logger.debug(
        "Loaded machines: %s",
        {k: [m.name for m in v] for k, v in by_process.items()},
    )

    flow = ["Forging", "Turning", "Milling", "Grinding", "Assembly"]
    selected: List[Machine] = []

    for step in flow:
        candidates = by_process.get(step, [])
        logger.debug("Step '%s' candidates: %s", step, [c.name for c in candidates])
        if not candidates:
            logger.debug("No candidates for %s", step)
            continue
        if not selected:
            chosen = candidates[0]
        else:
            prev = selected[-1]
            chosen = min(
                candidates,
                key=lambda m: haversine(
                    prev.coords[0], prev.coords[1], m.coords[0], m.coords[1]
                ),
            )
        logger.debug("Chosen for %s: %s", step, chosen.name)
        selected.append(chosen)
        by_process[step] = [c for c in candidates if c != chosen]

    if not selected:
        logger.info("No machines selected for the flow.")
        return

    logger.info(" → ".join(m.name for m in selected))
    try:
        import folium

        m = folium.Map(location=selected[0].coords, zoom_start=5)
        prev = None
        for mach in selected:
            folium.Marker(
                location=mach.coords,
                popup=f"{mach.name} ({mach.process}) - {mach.status}",
            ).add_to(m)
            if prev:
                folium.PolyLine([prev, mach.coords], color="blue").add_to(m)
            prev = mach.coords
        m.save("process_flow.html")
        logger.info("Saved flow visualisation to 'process_flow.html'.")
    except Exception:
        logger.info("folium not available; skipping visualisation.")


if __name__ == "__main__":
    main()<|MERGE_RESOLUTION|>--- conflicted
+++ resolved
@@ -227,13 +227,10 @@
     )
     args = parser.parse_args()
 
-<<<<<<< HEAD
     log_level = logging.DEBUG if args.verbose else logging.INFO
     logging.basicConfig(level=log_level, format="%(message)s")
-=======
     if args.verbose:
         logging.getLogger().setLevel(logging.DEBUG)
->>>>>>> 3caa79fc
 
 
     machines = load_machines(args.aas_dir)
