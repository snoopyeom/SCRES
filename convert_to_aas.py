"""Convert legacy AAS JSON files using the BaSyx object model."""

from __future__ import annotations

import argparse
import json
import os
from typing import Any, Dict
# ``basyx-python-sdk`` is required for this script.  All imports are optional so
# that the file can be parsed even when the library is missing.
try:  # pragma: no cover - basyx might not be installed
    from basyx.aas import model as aas
    from basyx.aas.adapter.json import write_aas_json_file
except Exception:  # pragma: no cover - basyx might not be installed
    aas = None  # type: ignore
    write_aas_json_file = None  # type: ignore


# Mapping of Category/Type values to process names
TYPE_PROCESS_MAP = {
    "Hot Former": "Forging",
    "CNC LATHE": "Turning",
    "Vertical Machining Center": "Milling",
    "Horizontal Machining Center": "Milling",
    "Flat surface grinder": "Grinding",
    "Cylindrical grinder": "Grinding",
    "Assembly System": "Assembly",
}

# Common mapping of irregular property names to standard idShorts
PROPERTY_NAME_MAP = {
    "Spindle_motor": "SpindlePower",
    "SpindleMotor": "SpindlePower",
    "SpindleMotorPower": "SpindlePower",
    "Spindle_Speed": "MaxOperatingSpeed",
    "SpindleSpeed": "MaxOperatingSpeed",
    "Travel_distance": "AxisTravel",
    "Swing_overbed": "SwingOverBed",
    "Distance_between_centers": "MaxTurningLength",
}


def _require_sdk() -> None:
    """Raise ``RuntimeError`` if ``basyx-python-sdk`` is missing."""

    if aas is None or write_aas_json_file is None:
        raise RuntimeError("basyx-python-sdk is required to run this script")


def _ident(data: Dict[str, Any], fallback_id: str = "http://example.com/dummy-id") -> Any:
    """Return an Identification object from ``data`` with fallback for empty IDs."""
    if aas is None:
        return None

    ident = str(data.get("id", "")).strip()
    if not ident:
        ident = fallback_id

    # spaces in identifiers often trigger validation errors in ``basyx``
    ident = ident.replace(" ", "_")

    id_type = data.get("idType", "Custom")
    try:
        return aas.Identifier(id=ident, id_type=id_type)
    except TypeError:
        try:
            return aas.Identifier(ident, id_type)
        except TypeError:
            return aas.Identifier(ident)





def _create(cls: Any, /, *args: Any, **kwargs: Any) -> Any:
    """Instantiate ``cls`` with fallbacks for SDK API variations."""
    if aas is None:  # pragma: no cover - handled in _require_sdk
        return None
    ident = kwargs.pop("identification", None)
    try:
        if ident is not None:
            return cls(*args, identification=ident, **kwargs)
        return cls(*args, **kwargs)
    except TypeError:
        # remove identification and try again
        obj = cls(*args, **kwargs)
        if ident is not None:
            # try to set attribute name variants
            if hasattr(obj, "identification"):
                setattr(obj, "identification", ident)
            elif hasattr(obj, "id"):
                try:
                    setattr(obj, "id", ident.id)  # type: ignore[attr-defined]
                except Exception:  # pragma: no cover - best effort
                    setattr(obj, "id", ident)
        return obj


def _prop(id_short: str, value: Any, value_type: str = "string") -> Any:
    if aas is None:  # pragma: no cover - handled in _require_sdk
        return None
    return aas.Property(id_short=id_short, value=value, value_type=value_type)


def _mlp(id_short: str, value: str) -> Any:
    if aas is None:  # pragma: no cover - handled in _require_sdk
        return None
    return aas.MultiLanguageProperty(id_short=id_short, value={"en": value})


def _collection(id_short: str, elements: list[Any]) -> Any:
    if aas is None:  # pragma: no cover - handled in _require_sdk
        return None
    col = aas.SubmodelElementCollection(id_short=id_short)
    col.value.extend(elements)
    return col


def _list(id_short: str, elements: list[Any]) -> Any:
    if aas is None:  # pragma: no cover - handled in _require_sdk
        return None
    sel = aas.SubmodelElementList(id_short=id_short)
    sel.value.extend(elements)
    return sel


def _normalize_id_short(name: str) -> str:
    """Convert legacy idShort names to a standardised form."""

    if name in PROPERTY_NAME_MAP:
        return PROPERTY_NAME_MAP[name]
    parts = name.replace("_", " ").split()
    return "".join(p.capitalize() for p in parts)


def _convert_category(sm: Dict[str, Any], *, fallback_prefix: str) -> Any:
    machine_type = ""
    machine_role = ""
    for elem in sm.get("submodelElements", []):
        sid = elem.get("idShort")
        if sid == "Type":
            machine_type = elem.get("value", "")
        elif sid == "Role":
            machine_role = elem.get("value", "")

    elements = [
        _prop("MachineType", machine_type),
        _prop("MachineRole", machine_role),
    ]
    ident = _ident(
        sm.get("identification", {}),
        fallback_id=f"{fallback_prefix}/Category",
    )
    submodel = _create(
        aas.Submodel,
        id_=getattr(ident, "id", None),
        id_short="Category",
<<<<<<< HEAD
        identification=ident,
=======
        identification=_ident(
            sm.get("identification", {}),
            fallback_id=f"{fallback_prefix}/Category",
        ),
>>>>>>> bf11b9c8
    )
    submodel.submodel_element.extend(elements)
    return submodel


def _convert_operation(sm: Dict[str, Any], *, fallback_prefix: str) -> Any:
    status = ""
    for elem in sm.get("submodelElements", []):
        if elem.get("idShort") == "Machine_Status":
            status = elem.get("value", "")
            break

    elements = [
        _prop("MachineStatus", status),
        _prop("ProcessOrder", 0, "integer"),
        _prop("ProcessID", ""),
        _prop("ReplacedAASID", ""),
        _prop("Candidate", False, "boolean"),
        _prop("Selected", False, "boolean"),
    ]
    ident = _ident(
        sm.get("identification", {}),
        fallback_id=f"{fallback_prefix}/Operation",
    )
    submodel = _create(
        aas.Submodel,
        id_=getattr(ident, "id", None),
        id_short="Operation",
<<<<<<< HEAD
        identification=ident,
=======
        identification=_ident(
            sm.get("identification", {}),
            fallback_id=f"{fallback_prefix}/Operation",
        ),
>>>>>>> bf11b9c8
    )
    submodel.submodel_element.extend(elements)
    return submodel


def _convert_nameplate(sm: Dict[str, Any], *, fallback_prefix: str) -> Any:
    manufacturer = ""
    address = ""
    for elem in sm.get("submodelElements", []):
        sid = elem.get("idShort")
        if sid in {"Company", "Manufacturer"}:
            manufacturer = elem.get("value", "")
        elif sid in {"Physical_address", "Address"}:
            address = elem.get("value", "")

    parts = [p.strip() for p in address.split(",")]
    street = parts[0] if parts else ""
    city = parts[1] if len(parts) > 1 else ""
    national = parts[2] if len(parts) > 2 else ""

    addr_info = _collection(
        "AddressInformation",
        [
            _mlp("Street", street),
            _mlp("Zipcode", ""),
            _mlp("CityTown", city),
            _mlp("NationalCode", national),
        ],
    )

    elements = [
        _prop("URIOfTheProduct", ""),
        _mlp("ManufacturerName", manufacturer),
        _mlp("ManufacturerProductDesignation", ""),
        addr_info,
        _prop("OrderCodeOfManufacturer", ""),
        _prop("SerialNumber", ""),
        _prop("YearOfConstruction", ""),
    ]
    ident = _ident(
        sm.get("identification", {}),
        fallback_id=f"{fallback_prefix}/Nameplate",
    )
    submodel = _create(
        aas.Submodel,
        id_=getattr(ident, "id", None),
        id_short="Nameplate",
<<<<<<< HEAD
        identification=ident,
=======
        identification=_ident(
            sm.get("identification", {}),
            fallback_id=f"{fallback_prefix}/Nameplate",
        ),
>>>>>>> bf11b9c8
    )
    submodel.submodel_element.extend(elements)
    return submodel


def _convert_technical_data(sm: Dict[str, Any], process: str, *, fallback_prefix: str) -> Any:
    tech_props = []
    for elem in sm.get("submodelElements", []):
        tech_props.append(
            _prop(_normalize_id_short(elem.get("idShort", "")), elem.get("value"))
        )

    technical_area = _collection("TechnicalPropertyAreas", tech_props)
    general_info = _collection(
        "GeneralInformation",
        [
            _prop("ManufacturerName", ""),
            _mlp("ManufacturerProductDesignation", ""),
            _prop("ManufacturerArticleNumber", ""),
            _prop("ManufacturerOrderCode", ""),
        ],
    )
    process_smc = _collection(process or "Process", [general_info, technical_area])
    ident = _ident(
        sm.get("identification", {}),
        fallback_id=f"{fallback_prefix}/TechnicalData",
    )
    submodel = _create(
        aas.Submodel,
        id_=getattr(ident, "id", None),
        id_short="TechnicalData",
<<<<<<< HEAD
        identification=ident,
=======
        identification=_ident(
            sm.get("identification", {}),
            fallback_id=f"{fallback_prefix}/TechnicalData",
        ),
>>>>>>> bf11b9c8
    )
    submodel.submodel_element.append(process_smc)
    return submodel


def _convert_documentation(sm: Dict[str, Any], *, fallback_prefix: str) -> Any:
    documents = []
    for elem in sm.get("submodelElements", []):
        digital_file = _collection(
            "DigitalFile",
            [_prop("FileFormat", ""), _prop("FileName", elem.get("value"))],
        )
        doc_version = _collection(
            "DocumentVersion",
            [
                _prop("Language", "en"),
                _prop("Version", ""),
                _mlp("Title", elem.get("idShort")),
                _mlp("Description", ""),
                _prop("StatusValue", ""),
                _prop("StatusSetDate", "", "date"),
                _prop("OrganizationShortName", ""),
                _prop("OrganizationOfficialName", ""),
                _list("DigitalFiles", [digital_file]),
            ],
        )
        versions = _list("DocumentVersions", [doc_version])
        doc = _collection(
            "Document",
            [
                _collection(
                    "DocumentId",
                    [
                        _prop("DocumentIdentifier", elem.get("idShort")),
                        _prop("DocumentDomainId", ""),
                    ],
                ),
                _list("DocumentClassifications", []),
                versions,
            ],
        )
        documents.append(doc)

    docs_list = _list("Documents", documents)
    ident = _ident(
        sm.get("identification", {}),
        fallback_id=f"{fallback_prefix}/HandoverDocumentation",
    )
    submodel = _create(
        aas.Submodel,
        id_=getattr(ident, "id", None),
        id_short="HandoverDocumentation",
<<<<<<< HEAD
        identification=ident,
=======
        identification=_ident(
            sm.get("identification", {}),
            fallback_id=f"{fallback_prefix}/HandoverDocumentation",
        ),
>>>>>>> bf11b9c8
    )
    submodel.submodel_element.append(docs_list)
    return submodel


_CONVERTERS = {
    "Category": _convert_category,
    "Operational_Data": _convert_operation,
    "Nameplate": _convert_nameplate,
    "Documentation": _convert_documentation,
}


def convert_file(path: str) -> Any:
    """Convert a legacy AAS JSON file and return the new environment."""

    _require_sdk()
    with open(path, "r", encoding="utf-8") as f:
        text = f.read()
    try:
        data = json.loads(text)
    except json.JSONDecodeError:
        decoder = json.JSONDecoder()
        data, _ = decoder.raw_decode(text)

    shell_data = data.get("assetAdministrationShells", [{}])[0]

    # fallback ID 생성 (파일 이름 기반으로)
    base_name = os.path.splitext(os.path.basename(path))[0].replace(" ", "_")
    fallback_id = f"http://example.com/{base_name}"
    prefix = fallback_id
    
    # identification 객체 생성
    ident = _ident(shell_data.get("identification", {}), fallback_id=fallback_id)
    id_ = getattr(ident, "id", "") if ident else ""

    # 안전한 assetInformation 생성 (Constraint AASd-131 대응)
    asset_info = aas.AssetInformation(
        asset_kind=aas.AssetKind.INSTANCE,
        global_asset_id="http://example.com/dummy-asset"
    )

    # AAS 객체 생성
    shell = _create(
        aas.AssetAdministrationShell,
        id_=id_,
        id_short=shell_data.get("idShort", "Shell"),
        identification=ident,
        asset_information=asset_info
    )

    # AAS 환경 생성
    env = aas.AssetAdministrationShellEnvironment(
        assetAdministrationShells=[shell],
        submodels=[],
        assets=data.get("assets", []),
        conceptDescriptions=[],
    )

    # 기계 타입 → 공정명 추출
    machine_type = None
    for sm in data.get("submodels", []):
        if sm.get("idShort") == "Category":
            for elem in sm.get("submodelElements", []):
                if elem.get("idShort") == "Type":
                    machine_type = elem.get("value")
                    break
            break
    process = TYPE_PROCESS_MAP.get(machine_type, machine_type or "Process")

    # Submodel 변환 처리
    for sm in data.get("submodels", []):
        cname = sm.get("idShort")
        conv = _CONVERTERS.get(cname)
        if conv:
            new_sm = conv(sm, fallback_prefix=prefix)
        elif cname == "Technical_Data":
            new_sm = _convert_technical_data(sm, process, fallback_prefix=prefix)
        else:
            continue

        env.submodels.append(new_sm)
        shell.submodel.append(
            aas.ModelReference(
                [
                    aas.Key(
                        type=aas.KeyTypes.SUBMODEL,
                        id_type=new_sm.identification.id_type,
                        value=new_sm.identification.id,
                        local=True,
                    )
                ]
            )
        )

    return env




def main() -> None:
    parser = argparse.ArgumentParser(
        description="Convert legacy AAS JSON files using basyx-python-sdk"
    )
    parser.add_argument("input_dir", help="Directory with legacy JSON files")
    parser.add_argument("output_dir", help="Directory to write converted files")
    args = parser.parse_args()

    _require_sdk()
    os.makedirs(args.output_dir, exist_ok=True)
    for name in os.listdir(args.input_dir):
        if not name.lower().endswith(".json"):
            continue
        inp = os.path.join(args.input_dir, name)
        outp = os.path.join(args.output_dir, name)
        try:
            env = convert_file(inp)
        except Exception as e:  # pragma: no cover - convenience script
            print(f"Failed to convert {name}: {e}")
            continue
        with open(outp, "w", encoding="utf-8") as f:
            write_aas_json_file(f, env)
        print(f"Converted {name} -> {outp}")


if __name__ == "__main__":
    main()<|MERGE_RESOLUTION|>--- conflicted
+++ resolved
@@ -155,14 +155,11 @@
         aas.Submodel,
         id_=getattr(ident, "id", None),
         id_short="Category",
-<<<<<<< HEAD
-        identification=ident,
-=======
+        identification=ident,
         identification=_ident(
             sm.get("identification", {}),
             fallback_id=f"{fallback_prefix}/Category",
         ),
->>>>>>> bf11b9c8
     )
     submodel.submodel_element.extend(elements)
     return submodel
@@ -191,14 +188,11 @@
         aas.Submodel,
         id_=getattr(ident, "id", None),
         id_short="Operation",
-<<<<<<< HEAD
-        identification=ident,
-=======
+        identification=ident,
         identification=_ident(
             sm.get("identification", {}),
             fallback_id=f"{fallback_prefix}/Operation",
         ),
->>>>>>> bf11b9c8
     )
     submodel.submodel_element.extend(elements)
     return submodel
@@ -246,14 +240,11 @@
         aas.Submodel,
         id_=getattr(ident, "id", None),
         id_short="Nameplate",
-<<<<<<< HEAD
-        identification=ident,
-=======
+        identification=ident,
         identification=_ident(
             sm.get("identification", {}),
             fallback_id=f"{fallback_prefix}/Nameplate",
         ),
->>>>>>> bf11b9c8
     )
     submodel.submodel_element.extend(elements)
     return submodel
@@ -285,14 +276,11 @@
         aas.Submodel,
         id_=getattr(ident, "id", None),
         id_short="TechnicalData",
-<<<<<<< HEAD
-        identification=ident,
-=======
+        identification=ident,
         identification=_ident(
             sm.get("identification", {}),
             fallback_id=f"{fallback_prefix}/TechnicalData",
         ),
->>>>>>> bf11b9c8
     )
     submodel.submodel_element.append(process_smc)
     return submodel
@@ -345,14 +333,11 @@
         aas.Submodel,
         id_=getattr(ident, "id", None),
         id_short="HandoverDocumentation",
-<<<<<<< HEAD
-        identification=ident,
-=======
+        identification=ident,
         identification=_ident(
             sm.get("identification", {}),
             fallback_id=f"{fallback_prefix}/HandoverDocumentation",
         ),
->>>>>>> bf11b9c8
     )
     submodel.submodel_element.append(docs_list)
     return submodel
